--- conflicted
+++ resolved
@@ -97,13 +97,8 @@
         return DataLoader(**loader_kwargs)
 
     def _build_generator(self) -> torch.Generator:
-<<<<<<< HEAD
-        """Tạo generator trên CPU để tương thích DataLoader workers."""
-        generator = torch.Generator(device="cpu")
-=======
         """Tạo generator trên cùng device với torch default."""
         device = "cuda" if torch.cuda.is_available() else "cpu"
         generator = torch.Generator(device=device)
->>>>>>> 2d3ac2ca
         generator.manual_seed(torch.initial_seed())
         return generator